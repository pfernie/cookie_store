--- conflicted
+++ resolved
@@ -4,12 +4,8 @@
 use ::cookie::Cookie as RawCookie;
 use idna;
 use publicsuffix;
-<<<<<<< HEAD
 use serde::{Deserialize, Serialize};
 use try_from::TryFrom;
-=======
-use serde_derive::{Deserialize, Serialize};
->>>>>>> 21573e0d
 use url::{Host, Url};
 
 use crate::utils::is_host_name;
@@ -370,18 +366,10 @@
     }
 }
 
-<<<<<<< HEAD
 #[cfg(test)]
 mod serde_tests {
     use serde_json;
     use try_from::TryFrom;
-=======
-mod serde {
-    #[cfg(test)]
-    mod tests {
-        use std::convert::TryFrom;
-        use serde_json;
->>>>>>> 21573e0d
 
     use crate::cookie_domain::CookieDomain;
     use crate::utils::test::*;
